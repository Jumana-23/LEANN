--- conflicted
+++ resolved
@@ -22,10 +22,7 @@
     model_name: str,
     mode: str = "sentence-transformers",
     use_server: bool = True,
-<<<<<<< HEAD
-    use_mlx: bool = False  # Backward compatibility: if True, override mode to 'mlx'
-=======
->>>>>>> 85b7ba01
+    use_mlx: bool = False  # Backward compatibility: if True, override mode to 'mlx',
 ) -> np.ndarray:
     """
     Computes embeddings using different backends.
@@ -196,7 +193,6 @@
     # OpenAI has a limit on batch size and input length
     max_batch_size = 100  # Conservative batch size
     all_embeddings = []
-<<<<<<< HEAD
     
     try:
         from tqdm import tqdm
@@ -210,15 +206,6 @@
     for i in batch_iterator:
         batch_chunks = chunks[i:i + max_batch_size]
         
-=======
-
-    for i in range(0, len(chunks), max_batch_size):
-        batch_chunks = chunks[i : i + max_batch_size]
-        print(
-            f"INFO: Processing batch {i // max_batch_size + 1}/{(len(chunks) + max_batch_size - 1) // max_batch_size}"
-        )
-
->>>>>>> 85b7ba01
         try:
             response = client.embeddings.create(model=model_name, input=batch_chunks)
             batch_embeddings = [embedding.embedding for embedding in response.data]
